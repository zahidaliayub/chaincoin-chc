--- conflicted
+++ resolved
@@ -255,15 +255,11 @@
 
         // Remove tabs
         strUsage.erase(std::remove(strUsage.begin(), strUsage.end(), '\t'), strUsage.end());
-<<<<<<< HEAD
 #if defined(QT_GUI) && defined(WIN32)
         // On Windows, show a message box, as there is no stderr
         wxMessageBox(strUsage, "Usage");
 #else
-        fprintf(stderr, "%s", strUsage.c_str());
-=======
         fprintf(stdout, "%s", strUsage.c_str());
->>>>>>> b3f8f6ab
 #endif
         return false;
     }
